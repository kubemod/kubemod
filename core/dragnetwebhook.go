/*
Licensed under the BSD 3-Clause License (the "License");
you may not use this file except in compliance with the License.
You may obtain a copy of the License at

    https://opensource.org/licenses/BSD-3-Clause

Unless required by applicable law or agreed to in writing, software
distributed under the License is distributed on an "AS IS" BASIS,
WITHOUT WARRANTIES OR CONDITIONS OF ANY KIND, either express or implied.
See the License for the specific language governing permissions and
limitations under the License.
*/

package core

import (
	"context"
	"encoding/json"
	"fmt"
	"github.com/kubemod/kubemod/api/v1beta1"
	"strings"

	"github.com/go-logr/logr"
	"k8s.io/apimachinery/pkg/apis/meta/v1/unstructured"
	"k8s.io/apimachinery/pkg/runtime/schema"
	"sigs.k8s.io/controller-runtime/pkg/client"
	"sigs.k8s.io/controller-runtime/pkg/manager"
	"sigs.k8s.io/controller-runtime/pkg/webhook/admission"
)

// DragnetWebhookHandler is the main entrypoint to KubeMod's mutating admission webhook.
type DragnetWebhookHandler struct {
	client       client.Client
	decoder      *admission.Decoder
	log          logr.Logger
	modRuleStore *ModRuleStore
}

// NewDragnetWebhookHandler constructs a new core webhook handler.
func NewDragnetWebhookHandler(manager manager.Manager, modRuleStore *ModRuleStore, log logr.Logger) *DragnetWebhookHandler {
	return &DragnetWebhookHandler{
		client:       manager.GetClient(),
		log:          log.WithName("modrule-webhook"),
		modRuleStore: modRuleStore,
	}
}

// Handle triggers the main mutating logic.
func (h *DragnetWebhookHandler) Handle(ctx context.Context, req admission.Request) admission.Response {
	log := h.log.WithValues("request uid", req.UID, "namespace", req.Namespace, "resource", fmt.Sprintf("%v/%v", req.Resource.Resource, req.Name), "operation", req.Operation)

	// if the request target operation is a deletion the received object will be nil
	// in order to allow rejections based on the object we therefore have to
	var obj []byte
	if req.Operation != "DELETE" {
		obj = req.Object.Raw
	} else {
		obj = req.OldObject.Raw
	}

	storeNamespace := req.Namespace
	// If the target object is a namespace, UPDATE operations will pass in the namespace itself as the owner of the namespace.
	// This is misleading - namespaces are cluster-wide objects.
	// Set the storeNamespace to an empty string to reflect that and pick up the cluster-wide modrules.
	if req.Kind.Group == "" && req.Kind.Version == "v1" && req.Kind.Kind == "Namespace" {
		storeNamespace = ""
	}

<<<<<<< HEAD
	patchedJSON, patch, err := h.modRuleStore.CalculatePatch(v1beta1.ModRuleOperation(req.Operation), storeNamespace, obj, log)
=======
	// Inject syntheticRefs into object.
	objectJson, err := h.injectSyntheticRefs(ctx, req.Object.Raw, storeNamespace)

	if err != nil {
		log.Error(err, "Failed to inject syntheticRefs into object manifest")
		return admission.Allowed("failed to obtain namespace")
	}

	// First run patch operations.
	patchedJSON, patch, err := h.modRuleStore.CalculatePatch(storeNamespace, objectJson, log)
>>>>>>> e6cba6ed

	if err != nil {
		log.Error(err, "Failed to calculate patch")
		// We don't want to fail the admission just because we cannot decode the JSON.
		return admission.Allowed("failed to calculate patch")
	}

	// Then test the result against the set of relevant Reject rules.
	rejections := h.modRuleStore.DetermineRejections(v1beta1.ModRuleOperation(req.Operation), storeNamespace, patchedJSON, log)

	if len(rejections) > 0 {
		rejectionMessages := strings.Join(rejections, ",")
		log.Info("Rejected", "rejections", rejectionMessages)
		// We don't want to fail the admission just because someone messed up their Reject rule.
		return admission.Denied(fmt.Sprintf("operation rejected by the following ModRule(s): %s", rejectionMessages))
	}

	// If we are here, then the object and its patch passed all rejection rules.
	// Check if we actually had a patch and if yes, return that to Kubernetes for processing.
	if len(patch) > 0 {
		log.Info("Applying ModRule patch", "patch", patch)
		return admission.Patched("patched ok", patch...)
	}

	return admission.Allowed("non-patched ok")
}

func (h *DragnetWebhookHandler) injectSyntheticRefs(ctx context.Context, originalJSON []byte, namespace string) ([]byte, error) {
	obj := &unstructured.Unstructured{}
	syntheticRefs := make(map[string]interface{})

	// If the target is a namespaced object, grab the namespace from the manager's client.
	if namespace != "" {
		ns := &unstructured.Unstructured{}
		ns.SetGroupVersionKind(schema.GroupVersionKind{
			Group:   "",
			Kind:    "Namespace",
			Version: "v1",
		})

		err := h.client.Get(ctx, client.ObjectKey{Name: namespace}, ns)

		if err != nil {
			return nil, fmt.Errorf("failed to retrieve namespace '%s' : %v", namespace, err)
		}

		// Remove managedFields - we don't need this and it only litters the namespace manifest.
		ns.SetManagedFields(nil)
		// Remove annotation kubectl.kubernetes.io/last-applied-configuration as it simply duplicates the namespace manifest.
		annotations := ns.GetAnnotations()
		delete(annotations, "kubectl.kubernetes.io/last-applied-configuration")
		ns.SetAnnotations(annotations)

		syntheticRefs["namespace"] = ns
	}

	err := json.Unmarshal(originalJSON, obj)

	if err != nil {
		return nil, fmt.Errorf("failed to decode webhook request object's manifest into JSON: %v", err)
	}

	// Set KubeMod syntheticRefs field.
	obj.UnstructuredContent()["syntheticRefs"] = syntheticRefs

	// Remove verbose managedFields as it is useless for the purposes of modrules,
	// but at the same time it's quite verbose and potentially slows down modrule processing.
	obj.SetManagedFields(nil)

	return json.Marshal(obj)
}<|MERGE_RESOLUTION|>--- conflicted
+++ resolved
@@ -67,9 +67,6 @@
 		storeNamespace = ""
 	}
 
-<<<<<<< HEAD
-	patchedJSON, patch, err := h.modRuleStore.CalculatePatch(v1beta1.ModRuleOperation(req.Operation), storeNamespace, obj, log)
-=======
 	// Inject syntheticRefs into object.
 	objectJson, err := h.injectSyntheticRefs(ctx, req.Object.Raw, storeNamespace)
 
@@ -79,8 +76,7 @@
 	}
 
 	// First run patch operations.
-	patchedJSON, patch, err := h.modRuleStore.CalculatePatch(storeNamespace, objectJson, log)
->>>>>>> e6cba6ed
+	patchedJSON, patch, err := h.modRuleStore.CalculatePatch(v1beta1.ModRuleOperation(req.Operation), storeNamespace, obj, log)
 
 	if err != nil {
 		log.Error(err, "Failed to calculate patch")
