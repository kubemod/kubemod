apiVersion: v1
kind: Namespace
metadata:
  labels:
    control-plane: controller-manager
    kubemod-system-namespace: "true"
  name: kubemod-system
---
apiVersion: apiextensions.k8s.io/v1beta1
kind: CustomResourceDefinition
metadata:
  annotations:
    controller-gen.kubebuilder.io/version: v0.2.5
  creationTimestamp: null
  name: modrules.api.kubemod.io
spec:
  group: api.kubemod.io
  names:
    kind: ModRule
    listKind: ModRuleList
    plural: modrules
    singular: modrule
  scope: Namespaced
  validation:
    openAPIV3Schema:
      description: ModRule is the Schema for the modrules API
      properties:
        apiVersion:
          description: 'APIVersion defines the versioned schema of this representation of an object. Servers should convert recognized schemas to the latest internal value, and may reject unrecognized values. More info: https://git.k8s.io/community/contributors/devel/sig-architecture/api-conventions.md#resources'
          type: string
        kind:
          description: 'Kind is a string value representing the REST resource this object represents. Servers may infer this from the endpoint the client submits requests to. Cannot be updated. In CamelCase. More info: https://git.k8s.io/community/contributors/devel/sig-architecture/api-conventions.md#types-kinds'
          type: string
        metadata:
          type: object
        spec:
          description: ModRuleSpec defines the desired state of ModRule
          properties:
            match:
              description: Match is a list of match items which consist of select queries and expected match values or regular expressions. When all match items for an object are positive, the rule is in effect.
              items:
                description: MatchItem represents a single match query.
                properties:
                  matchFor:
                    description: 'MatchFor instructs how to match the results against the match... requirements. Valid values are: - "Any" - the match is considered positive if any of the results of select have a match. - "All" - the match is considered positive only if all of the results of select have a match.'
                    enum:
                    - Any
                    - All
                    type: string
                  matchRegex:
                    description: MatchRegex specifies the regular expression to compare the result of Select by. The match is considered positive if at least one of the results of evaluating the select query yields a match when compared to value.
                    nullable: true
                    type: string
                  matchValue:
                    description: MatchValue specifies the exact value to match the result of Select by. The match is considered positive if at least one of the results of evaluating the select query yields a match when compared to matchValue.
                    nullable: true
                    type: string
                  matchValues:
                    description: MatchValues specifies a list of values to match the result of Select by. The match is considered positive if at least one of the results of evaluating the select query yields a match when compared to any of the values in the array.
                    items:
                      type: string
                    type: array
                  negate:
                    description: Negate indicates whether the match result should be to inverted. Defaults to false.
                    type: boolean
                  select:
                    description: 'Select is a JSONPath query expression: https://goessner.net/articles/JsonPath/ which yields zero or more values. If no match value or regex is specified, if the query yields a non-empty result, the match is considered positive.'
                    type: string
                required:
                - select
                type: object
              minItems: 1
              type: array
            patch:
              description: Patch is a list of patch operations to perform on the matching resources at the time of creation. The value part of a patch operation can be a golang template which accepts the resource as its context. This field must be provided for ModRules of type "patch"
              items:
                description: PatchOperation represents a single JSON Patch operation.
                properties:
                  op:
                    description: Operation is the type of JSON Path operation to perform against the target element.
                    enum:
                    - add
                    - replace
                    - remove
                    type: string
                  path:
                    description: Path is the JSON path to the target element.
                    type: string
                  select:
                    description: 'Optional JSONPath query expression: https://goessner.net/articles/JsonPath/ used to construct path. A patch operation is created for each result of the query. A placeholder is created for each wildcard and filter in the expression. These placeholders can be used when constructing "path". For example, if select is "$.spec.containers[*].ports[?@.containerPort == 80]" placeholder #0 will point to the index of "containers" and #1 will point to the index of "ports". This allows us to define paths such as "/spec/template/spec/containers/#0/securityContext"'
                    type: string
                  value:
                    description: 'Value is the JSON representation of the modification. The value is a golang template which is evaluated against the context of the target resource. KubeMod performs some analysis of the result of the template evaluation in order to infer its JSON type: - If the value matches the format of a JavaScript number, it is considered to be a number. - If the value matches a boolean literal (true/false), it is considered to be a boolean literal. - If the value matches ''null'', it is considered to be null. - If the value is surrounded by double-quotes, it is considered to be a string. - If the value is surrounded by brackets, it is considered to be a JSON array. - If the value is surrounded by curly braces, it is considered to be a JSON object. - If none of the above is true, the value is considered to be a string.'
                    nullable: true
                    type: string
                required:
                - op
                - path
                type: object
              type: array
            rejectMessage:
              description: RejectMessage is an optional message displayed when a resource is rejected by a Reject ModRule. The field is a Golang template evaluated in the context of the object being rejected.
              type: string
            type:
              description: 'Type describes the type of a ModRule. Valid values are: - "Patch" - the rule performs modifications on all the matching resources as they are created. - "Reject" - the rule rejects the creation of all matching resources.'
              enum:
              - Patch
              - Reject
              type: string
          required:
          - match
          - type
          type: object
        status:
          description: ModRuleStatus defines the observed state of ModRule
          type: object
      type: object
  version: v1beta1
  versions:
  - name: v1beta1
    served: true
    storage: true
status:
  acceptedNames:
    kind: ""
    plural: ""
  conditions: []
  storedVersions: []
---
apiVersion: rbac.authorization.k8s.io/v1
kind: Role
metadata:
  name: kubemod-crt
  namespace: kubemod-system
rules:
- apiGroups:
  - ""
  resources:
  - secrets
  verbs:
  - get
  - list
  - watch
  - create
  - update
  - patch
  - delete
---
apiVersion: rbac.authorization.k8s.io/v1
kind: ClusterRole
metadata:
  name: kubemod-crt
rules:
- apiGroups:
  - admissionregistration.k8s.io
  resourceNames:
  - kubemod-mutating-webhook-configuration
  - kubemod-validating-webhook-configuration
  resources:
  - mutatingwebhookconfigurations
  - validatingwebhookconfigurations
  verbs:
  - get
  - list
  - watch
  - create
  - update
  - patch
  - delete
---
apiVersion: rbac.authorization.k8s.io/v1
kind: ClusterRole
metadata:
  creationTimestamp: null
  name: kubemod-manager
rules:
- apiGroups:
  - api.kubemod.io
  resources:
  - modrules
  verbs:
  - create
  - delete
  - get
  - list
  - patch
  - update
  - watch
- apiGroups:
  - api.kubemod.io
  resources:
  - modrules/status
  verbs:
  - get
  - patch
  - update
---
apiVersion: rbac.authorization.k8s.io/v1
kind: RoleBinding
metadata:
  name: kubemod-crt
  namespace: kubemod-system
roleRef:
  apiGroup: rbac.authorization.k8s.io
  kind: Role
  name: kubemod-crt
subjects:
- kind: ServiceAccount
  name: default
  namespace: kubemod-system
---
apiVersion: rbac.authorization.k8s.io/v1
kind: ClusterRoleBinding
metadata:
  name: kubemod-crt
roleRef:
  apiGroup: rbac.authorization.k8s.io
  kind: ClusterRole
  name: kubemod-crt
subjects:
- kind: ServiceAccount
  name: default
  namespace: kubemod-system
---
apiVersion: rbac.authorization.k8s.io/v1
kind: ClusterRoleBinding
metadata:
  name: kubemod-manager
roleRef:
  apiGroup: rbac.authorization.k8s.io
  kind: ClusterRole
  name: kubemod-manager
subjects:
- kind: ServiceAccount
  name: default
  namespace: kubemod-system
---
apiVersion: v1
kind: Service
metadata:
  name: kubemod-webhook-service
  namespace: kubemod-system
spec:
  ports:
  - port: 443
    targetPort: 9443
  selector:
    control-plane: controller-manager
---
apiVersion: apps/v1
kind: Deployment
metadata:
  labels:
    app.kubernetes.io/component: kubemod-operator
    control-plane: controller-manager
  name: kubemod-operator
  namespace: kubemod-system
spec:
  replicas: 1
  selector:
    matchLabels:
      app.kubernetes.io/component: kubemod-operator
      control-plane: controller-manager
  template:
    metadata:
      labels:
        app.kubernetes.io/component: kubemod-operator
        control-plane: controller-manager
    spec:
      containers:
      - command:
<<<<<<< HEAD
        - /kubemod
        - -operator
        image: kubemod/kubemod:latest
=======
        - /kubemod-operator
        image: kubemod/kubemod:v0.8.0
>>>>>>> b553bc66
        name: manager
        ports:
        - containerPort: 9443
          name: webhook-server
          protocol: TCP
        resources:
          limits:
            cpu: 100m
            memory: 100Mi
          requests:
            cpu: 100m
            memory: 20Mi
        volumeMounts:
        - mountPath: /tmp/k8s-webhook-server/serving-certs
          name: cert
          readOnly: true
      terminationGracePeriodSeconds: 10
      volumes:
      - name: cert
        secret:
          defaultMode: 420
          secretName: webhook-server-cert
---
apiVersion: batch/v1
kind: Job
metadata:
  name: kubemod-crt-job
  namespace: kubemod-system
spec:
  backoffLimit: 4
  serviceAccountName: null
  template:
    spec:
      containers:
      - command:
        - /bin/sh
        - -c
        - ./cert-renew.sh
        image: kubemod/kubemod-crt:v1.1.0
        name: kubemod-crt
      restartPolicy: Never
---
apiVersion: admissionregistration.k8s.io/v1beta1
kind: MutatingWebhookConfiguration
metadata:
  name: kubemod-mutating-webhook-configuration
webhooks:
- clientConfig:
    caBundle: Cg==
    service:
      name: kubemod-webhook-service
      namespace: kubemod-system
      path: /mutate-api-kubemod-io-v1beta1-modrule
  failurePolicy: Fail
  name: mmodrule.kubemod.io
  rules:
  - apiGroups:
    - api.kubemod.io
    apiVersions:
    - v1beta1
    operations:
    - CREATE
    - UPDATE
    resources:
    - modrules
- clientConfig:
    caBundle: Cg==
    service:
      name: kubemod-webhook-service
      namespace: kubemod-system
      path: /dragnet-webhook
  failurePolicy: Ignore
  matchPolicy: Equivalent
  name: dragnet.kubemod.io
  namespaceSelector:
    matchExpressions:
    - key: kubemod-system-namespace
      operator: NotIn
      values:
      - "true"
  reinvocationPolicy: IfNeeded
  rules:
  - apiGroups:
    - '*'
    apiVersions:
    - '*'
    operations:
    - CREATE
    - UPDATE
    resources:
    - '*/*'
    scope: '*'
  sideEffects: None
---
apiVersion: admissionregistration.k8s.io/v1beta1
kind: ValidatingWebhookConfiguration
metadata:
  creationTimestamp: null
  name: kubemod-validating-webhook-configuration
webhooks:
- clientConfig:
    caBundle: Cg==
    service:
      name: kubemod-webhook-service
      namespace: kubemod-system
      path: /validate-api-kubemod-io-v1beta1-modrule
  failurePolicy: Fail
  name: vmodrule.kubemod.io
  rules:
  - apiGroups:
    - api.kubemod.io
    apiVersions:
    - v1beta1
    operations:
    - CREATE
    - UPDATE
    resources:
    - modrules<|MERGE_RESOLUTION|>--- conflicted
+++ resolved
@@ -269,14 +269,9 @@
     spec:
       containers:
       - command:
-<<<<<<< HEAD
         - /kubemod
         - -operator
         image: kubemod/kubemod:latest
-=======
-        - /kubemod-operator
-        image: kubemod/kubemod:v0.8.0
->>>>>>> b553bc66
         name: manager
         ports:
         - containerPort: 9443
